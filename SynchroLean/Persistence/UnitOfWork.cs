--- conflicted
+++ resolved
@@ -19,8 +19,6 @@
          * than exposing the repositories/context in the controller.
          **/
         private readonly SynchroLeanDbContext context;
-<<<<<<< HEAD
-        public Timer rolloverTimer;
         public IUserTaskRepository UserTaskRepository { get; }
         public IUserAccountRepository UserAccountRepository { get; }
         public IUserTeamRepository UserTeamRepository { get; }
@@ -40,81 +38,6 @@
             TeamMemberRepository = new TeamMemberRepository(context);
             CompletionLogEntryRepository = new CompletionLogEntryRepository(context);
             TodoRepository = new TodoRepository(context);
-            //Set up nightly rollover
-            rolloverTimer = new Timer();
-            rolloverTimer.Elapsed += this.handleRollover;
-            var noTodos = context.Todos.Count() == 0;
-            rollover();
-        }
-
-        private void handleRollover(object sender, ElapsedEventArgs e)
-        {
-            rollover();
-        }
-
-        private void rollover()
-        {
-            rolloverTimer.Stop();
-
-            //Determine important times
-            var tomorrow = DateTime.Today + TimeSpan.FromDays(1);
-            var periodToNextMidnight = tomorrow - DateTime.Now;
-            var endOfMonth = new DateTime(DateTime.Now.Year, DateTime.Now.Month, 1).AddMonths(1).AddDays(-1);
-            var endOfWeek = new DateTime(DateTime.Now.Year, DateTime.Now.Month, DateTime.Now.Day)
-                .AddDays((int)(DayOfWeek.Saturday) - (int)(DateTime.Now.DayOfWeek) + 1);
-
-            //Clean up the to-do list for the night
-            TodoRepository.CleanTodos();
-            Task.WaitAll(CompleteAsync());
-
-            //Do cleanup of old tasks and log entries
-            CompletionLogEntryRepository.CleanupLog(DateTime.Now.Date-TimeSpan.FromDays(730.5)); //2a
-            UserTaskRepository.CleanTasks();
-            
-            //Add daily todos
-            var tasks = 
-                from task in context.UserTasks
-                where task.IsRecurring
-                      && !task.IsDeleted
-                      && (task.Frequency != Frequency.Daily || task.OccursOnDayOfWeek(DateTime.Now.DayOfWeek))
-                      && !context.Todos.Any(todo => todo.TaskId == task.Id)
-                select task;
-
-            foreach(var task in tasks)
-            {
-                var expiry =
-                    task.Frequency == Frequency.Monthly ? endOfMonth
-                    : task.Frequency == Frequency.Weekly ? endOfWeek
-                    : task.Frequency == Frequency.Daily ? tomorrow
-                    : DateTime.MaxValue;
-                context.Todos.Add(Todo.FromTask(task, expiry));
-            }
-
-            context.SaveChanges();
-
-            rolloverTimer.Interval = periodToNextMidnight.Milliseconds;
-            rolloverTimer.Start();
-=======
-        public IUserTaskRepository userTaskRepository { get; }
-        public IUserAccountRepository userAccountRepository { get; }
-        public IUserTeamRepository userTeamRepository { get; }
-        public IAddUserRequestRepository addUserRequestRepository { get; }
-        public ITeamPermissionRepository teamPermissionRepository { get; }
-        public ITeamMemberRepository teamMemberRepository { get; }
-        public ICompletionLogEntryRepository completionLogEntryRepository { get; }
-        public ITodoRepository todoList { get; }
-        public UnitOfWork(SynchroLeanDbContext context)
-        {
-            this.context = context;
-            userTaskRepository = new UserTaskRepository(context);
-            userAccountRepository = new UserAccountRepository(context);
-            userTeamRepository = new UserTeamRepository(context);
-            addUserRequestRepository = new AddUserRequestRespository(context);
-            teamPermissionRepository = new TeamPermissionRepository(context);
-            teamMemberRepository = new TeamMemberRepository(context);
-            completionLogEntryRepository = new CompletionLogEntryRepository(context);
-            todoList = new TodoRepository(context);
->>>>>>> 49163ed1
         }
 
         public async Task CompleteAsync()
