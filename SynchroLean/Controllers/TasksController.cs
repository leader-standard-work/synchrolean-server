using System;
using System.Collections.Generic;
using System.Collections.ObjectModel;
using System.Linq;
using System.Threading.Tasks;
using AutoMapper;
using Microsoft.AspNetCore.Mvc;
using Microsoft.EntityFrameworkCore;
using SynchroLean.Controllers.Resources;
using SynchroLean.Core.Models;
using SynchroLean.Persistence;
using SynchroLean.Core;

namespace SynchroLean.Controllers
{
    /// <summary>
    /// This class handles HTTP requests for tasks
    /// </summary>
    [Route("api/[controller]")]
    public class TasksController : Controller
    {
        private readonly IUnitOfWork unitOfWork;
        private readonly IMapper _mapper;

        public TasksController(IUnitOfWork unitOfWork, IMapper mapper)
        {
            this.unitOfWork = unitOfWork;
            _mapper = mapper;
        }

        // POST api/tasks
        /// <summary>
        /// Adds new task to DB
        /// </summary>
        /// <param name="ownerId"></param>
        /// <param name="userTaskResource"></param>
        /// <returns>New task retrieved from DB</returns>
        [HttpPost]
        public async Task<IActionResult> AddUserTaskAsync([FromBody]UserTaskResource userTaskResource)
        {
            // How does this validate against the UserTask model?
            if(!ModelState.IsValid)
            {
                return BadRequest(ModelState);
            }

            // Map object from UserTaskResource into UserTask
            var userTask = _mapper.Map<UserTask>(userTaskResource);

            // Save userTask to database
            await unitOfWork.userTaskRepository.AddAsync(userTask);
            await unitOfWork.CompleteAsync();
            
            // If the task is valid now, immediatelly push it to the todo list
            if(!userTask.IsRecurring 
                || !(userTask.Frequency == Frequency.Daily) 
                || userTask.OccursOnDayOfWeek(DateTime.Today.DayOfWeek))
            {
                await unitOfWork.todoList.AddTaskAsync(userTask.Id);
            }

            // Retrieve userTask from database
            userTask = await unitOfWork.userTaskRepository
                .GetTaskAsync(userTask.Id);

            // Return mapped resource
            return Ok(_mapper.Map<UserTaskResource>(userTask));
        }

        // GET api/tasks/{ownerId}
        /// <summary>
        /// Retrieves a users tasks
        /// </summary>
        /// <param name="ownerId"></param>
        /// <returns>List of a users tasks</returns>
        [HttpGet("{ownerId}")]
        public async Task<IActionResult> GetTasksAsync(int ownerId)
        {
            // Fetch all tasks from the DB asyncronously
            var tasks = await unitOfWork.userTaskRepository
                .GetTasksAsync(ownerId);

            // List of corresponding tasks as resources
            var resourceTasks = new List<UserTaskResource>();

            // Map each task to a corresponding resource
            foreach (var task in tasks)
            {
                // Add mapped resource to resources list
                resourceTasks.Add(_mapper.Map<UserTaskResource>(task));
            }
                
            return Ok(resourceTasks); // List of UserTaskResources 200OK
        }

        /// <summary>
<<<<<<< HEAD
        /// Retrieves the users tasks for current day
        /// </summary>
        /// <param name="ownerId"></param>
        /// <returns>A list of current days tasks</returns>
        [HttpGet("todo/{ownerId}")]
        public async Task<IActionResult> GetTodosAsync(int ownerId)
        {
            // Check that account exists (can be removed with auth??)
            var account = await unitOfWork.userAccountRepository
                .GetUserAccountAsync(ownerId);

            if(account == null)
            {
                return NotFound("Account was not found!");
            }

            // Get todos from Db asynchronously
            var todos = await unitOfWork.todoList.GetTodoListAsync(ownerId);

            if(todos == null || todos.Count() == 0)
            {
                return NotFound("No Task found for today");
            }
            
            var resourceTasks = new List<UserTaskResource>();

            /*  
            *   Retrieve UserTask from Db asynchronously specified by todo.TaskId,
            *   AutoMap UserTask to UserTaskResource,
            *   Add UserTaskResource to resourceTasks list.
            */ 
            foreach(var todo in todos)
            {
                resourceTasks
                    .Add(_mapper
                    .Map<UserTaskResource>(await unitOfWork.userTaskRepository
                    .GetTaskAsync(todo.TaskId)));
            }

            // Return current days tasks
            return Ok(resourceTasks);
=======
        /// Gets a single task from user task
        /// </summary>
        /// <param name="ownerId"></param>
        /// <param name="taskId"></param>
        /// <returns>A task specified by taskId</returns>
        [HttpGet("{ownerId}/{taskId}")]
        public async Task<IActionResult> GetTaskAsync(int ownerId, int taskId)
        {
            // Check that account exists
            if(await unitOfWork.userAccountRepository.GetUserAccountAsync(ownerId) == null)
            {
                return NotFound("Account not found!");
            }

            // Retrieve task
            var task = await unitOfWork.userTaskRepository.GetTaskAsync(taskId);

            // Check if task exists
            if(task == null)
            {
                return NotFound("Task not found!");
            } else 
            {
                return Ok(_mapper.Map<UserTaskResource>(task));
            }            
>>>>>>> ed58a316
        }

        // PUT api/tasks/{ownerId}/{taskId}
        /// <summary>
        /// Updates a users task
        /// </summary>
        /// <param name="ownerId"></param>
        /// <param name="taskId"></param>
        /// <param name="userTaskResource"></param>
        /// <returns>Updated user task</returns>
        [HttpPut("{ownerId}/{taskId}")]
        public async Task<IActionResult> EditUserTaskAsync(int ownerId, int taskId, [FromBody]UserTaskResource userTaskResource)
        {
            // How does this validate against the UserTask model?
            if (!ModelState.IsValid)
            {
                return BadRequest();
            }

            // Fetch an account from the DB asynchronously
            var account = await unitOfWork.userAccountRepository
                .GetUserAccountAsync(ownerId);

            // Return not found exception if account doesn't exist
            if(account == null)
            {
                return NotFound("Couldn't find account matching that ownerId.");
            }

            // Retrieves task from UserTasks table
            var task = await unitOfWork.userTaskRepository
                .GetTaskAsync(taskId);

            // Nothing was retrieved, no id match
            if (task == null)
            {
                return NotFound("Task couldn't be found.");
            }

            // Validates task belongs to correct user
            if(task.OwnerId != account.OwnerId)
            {
                return BadRequest("Task does not belong to this account.");
            }

            // Don't know if it's possible to AutoMap without creating a new model
            // This doesn't work but I'm trying to do something along this line
            //task = _mapper.Map<UserTask>(userTaskResource);

            //Check if a todo for that task exists
            var todo = await unitOfWork.todoList.GetUsersTodo(ownerId,taskId);
            var todoExists = !(todo == null);

            //Delete the task if needed
            //Complete the task if needed
            if (userTaskResource.IsCompleted)
            {
                if (todoExists && !todo.IsCompleted)
                {
                    todo.IsCompleted = true;
                    await unitOfWork.completionLogEntryRepository.AddLogEntryAsync
                        (
                            new CompletionLogEntry
                            {
                                OwnerId = ownerId,
                                TaskId = taskId,
                                //Not null because we just set it
                                EntryTime = (DateTime)todo.Completed,
                                IsCompleted = true
                            }
                        );
                }
            }
            else
            {
                if (todoExists && todo.IsCompleted)
                {
                    await unitOfWork.completionLogEntryRepository.DeleteLogEntryAsync
                        (taskId,
                        ownerId,
                        //Not null because todo.IsCompleted is true
                        (DateTime)todo.Completed);
                    todo.IsCompleted = false;
                }
            }
            //Remove the todo if needed
            if(userTaskResource.IsRemoved)
            {
                await unitOfWork.todoList.RemoveTaskAsync(taskId);
            }

            // Map resource to model
            task.Name = userTaskResource.Name;
            task.Description = userTaskResource.Description;
            task.IsRecurring = userTaskResource.IsRecurring;
            task.Weekdays = userTaskResource.Weekdays;
            task.IsRemoved = userTaskResource.IsRemoved;
            task.OwnerId = userTaskResource.OwnerId;
            // Save updated userTask to database
            await unitOfWork.CompleteAsync();

            // Return mapped resource
            return Ok(_mapper.Map<UserTaskResource>(task));
        }

        // GET api/tasks/metrics/user/{ownerId}
        /// <summary>
        /// Get the completion rate for a user.
        /// </summary>
        /// <param name="ownerId">The key to identify the owner.</param>
        /// <returns>The proportion (between 0 and 1) of tasks completed.</returns>
        [HttpGet("metrics/user/{ownerId}/{startDate}/{endDate}")]
        public async Task<IActionResult> GetUserCompletionRate(int ownerId, DateTime startDate, DateTime endDate)
        {
            //Check if user exists
            var userExists = await unitOfWork.userAccountRepository
                .UserAccountExists(ownerId);
            //User doesn't exist
            if (!userExists) return NotFound("Couldn't find user.");
            //User exists
            Double completionRate = await unitOfWork.completionLogEntryRepository.GetUserCompletionRate(ownerId, startDate, endDate);
            return Ok(completionRate);
        }

        /// <summary>
        /// See how much of their tasks a team has completed.
        /// </summary>
        /// <param name="id">The key to identify the team.</param>
        /// <returns>The proportion (between 0 and 1) of tasks completed.</returns>
        [HttpGet("metrics/team/{id}/{startDate}/{endDate}")]
        public async Task<IActionResult> GetTeamCompletionRate(int id, DateTime startDate, DateTime endDate)
        {

            //Check if team exists
            //var teamExists = await context.Teams.AnyAsync(team => team.Id == id);
            var teamExists = await unitOfWork.userTeamRepository
                .TeamExists(id);
            //Team doesn't exist
            if (!teamExists) return NotFound();
            //Team does exist
            Double completionRate = await unitOfWork.completionLogEntryRepository.GetTeamCompletionRate(id, startDate, endDate);
            return Ok(completionRate);
        }
    }
}<|MERGE_RESOLUTION|>--- conflicted
+++ resolved
@@ -94,7 +94,6 @@
         }
 
         /// <summary>
-<<<<<<< HEAD
         /// Retrieves the users tasks for current day
         /// </summary>
         /// <param name="ownerId"></param>
@@ -136,7 +135,9 @@
 
             // Return current days tasks
             return Ok(resourceTasks);
-=======
+        }
+
+        /// <summary>
         /// Gets a single task from user task
         /// </summary>
         /// <param name="ownerId"></param>
@@ -161,8 +162,7 @@
             } else 
             {
                 return Ok(_mapper.Map<UserTaskResource>(task));
-            }            
->>>>>>> ed58a316
+            }
         }
 
         // PUT api/tasks/{ownerId}/{taskId}
