using System;
using System.Collections.Generic;
using System.Linq;
using System.Threading.Tasks;
using AutoMapper;
using Microsoft.AspNetCore.Mvc;
using Microsoft.EntityFrameworkCore;
using SynchroLean.Controllers.Resources;
using SynchroLean.Core.Models;
using SynchroLean.Persistence;
using SynchroLean.Core;

namespace SynchroLean.Controllers
{
    /// <summary>
    /// This class handles HTTP requests for accounts
    /// </summary>
    [Route("api/[controller]")]
    public class AccountsController : Controller
    {
        private readonly IUnitOfWork unitOfWork;
        
        private readonly IMapper _mapper;

        public AccountsController(IUnitOfWork unitOfWork, IMapper mapper)
        {
            this.unitOfWork = unitOfWork;    
            _mapper = mapper;
        }

        // Post api/accounts
        /// <summary>
        /// Adds new account to UserAccounts table in Db
        /// </summary>
        /// <param name="userAccountResource"></param>
        /// <returns>New account retrieved from Db</returns>
        [HttpPost]
        public async Task<IActionResult> AddUserAccountAsync([FromBody]UserAccountResource userAccountResource)
        {
            // How does this validate against the UserAccount model?
            if(!ModelState.IsValid)
            {
                return BadRequest(ModelState);
            }

            // Map account resource to model
<<<<<<< HEAD
            var account = _mapper.Map<UserAccount>(userAccountResource);
=======
            var account = new UserAccount 
            {
                TeamId = userAccountResource.TeamId,
                FirstName = userAccountResource.FirstName,
                LastName = userAccountResource.LastName,
                Email = userAccountResource.Email,
                IsDeleted = userAccountResource.IsDeleted
            };
>>>>>>> 0be5e7da

            // Add model to database and save changes
            await unitOfWork.userAccountRepository.AddAsync(account);
            await unitOfWork.CompleteAsync();

            // Retrieve account from database
            var accountModel = await unitOfWork.userAccountRepository
                .GetUserAccountAsync(account.OwnerId);
            
            // Return mapped account resource
            return Ok(_mapper.Map<UserAccountResource>(account));
        }

        // GET api/accounts/owner/{ownerId}
        /// <summary>
        /// Retrieves specified account from UserAccount in Db
        /// </summary>
        /// <param name="ownerId"></param>
        /// <returns>User account from Db</returns>
        [HttpGet("owner/{ownerId}")]
        public async Task<IActionResult> GetAccountAsync(int ownerId)
        {
            // Fetch account of ownerId
            var account = await unitOfWork.userAccountRepository
                .GetUserAccountAsync(ownerId);

            // Return error if account doesn't exist
            // I imagine we'll need to move IsDeleted later if user wants to reactivate account
            if(account == null || account.IsDeleted)
            {
                return NotFound("Account could not be found.");
            }

            // Return mapped account resource
            return Ok(_mapper.Map<UserAccountResource>(account));
        }

        // GET api/accounts/{teamId}
        /// <summary>
        /// Retrieves specified team accounts from UserAccount table in Db
        /// </summary>
        /// <returns>List of team accounts from UserAccount</returns>
        [HttpGet("member/{teamId}")]
        public async Task<IActionResult> GetTeamAccountsAsync(int teamId)
        {
            // Fetch all accounts from the DB asyncronously
            var accounts = await unitOfWork.userAccountRepository
                .GetTeamAccountsAsync(teamId);

            // Return error if no team exists
            if(accounts.Count() == 0)
            {
                return NotFound("No accounts in this team.");
            }

            // List of corresponding accounts as resources
            var outResources = new List<UserAccountResource>();

            // Retrive accounts from database
            foreach (var account in accounts)
            {
                // Map account model to resource
                outResources.Add(_mapper.Map<UserAccountResource>(account));
            }
            
            // Return account resources
            return Ok(outResources);
        }

        // PUT api/accounts/{ownerId}
        /// <summary>
        /// Updates an existing account in Db
        /// </summary>
        /// <param name="ownerId"></param>
        /// <param name="userAccountResource"></param>
        /// <returns>A resource of the updated account</returns>
        [HttpPut("{ownerId}")]
        public async Task<IActionResult> EditAccountAsync(int ownerId, [FromBody]UserAccountResource userAccountResource)
        {
            // How does this validate against the UserAccount model?
            if(!ModelState.IsValid)
            {
                return BadRequest(ModelState);
            }

            // Retrieve ownerId account from database
            var account = await unitOfWork.userAccountRepository
                .GetUserAccountAsync(ownerId);

            // No account matches ownerId
            if(account == null)
            {
                return NotFound("No account found matching that ownerId.");
            }

            // See UserTask PUT for issue of mapping back to UserAccountResource
            // Map account resource to model
            account.TeamId = userAccountResource.TeamId;
            account.FirstName = userAccountResource.FirstName;
            account.LastName = userAccountResource.LastName;
            account.Email = userAccountResource.Email;
            account.IsDeleted = userAccountResource.IsDeleted;

            // Save updated account to database
            await unitOfWork.CompleteAsync();

            // Return mapped resource
            return Ok(_mapper.Map<UserAccountResource>(account));
        }
    }
}<|MERGE_RESOLUTION|>--- conflicted
+++ resolved
@@ -44,18 +44,7 @@
             }
 
             // Map account resource to model
-<<<<<<< HEAD
             var account = _mapper.Map<UserAccount>(userAccountResource);
-=======
-            var account = new UserAccount 
-            {
-                TeamId = userAccountResource.TeamId,
-                FirstName = userAccountResource.FirstName,
-                LastName = userAccountResource.LastName,
-                Email = userAccountResource.Email,
-                IsDeleted = userAccountResource.IsDeleted
-            };
->>>>>>> 0be5e7da
 
             // Add model to database and save changes
             await unitOfWork.userAccountRepository.AddAsync(account);
