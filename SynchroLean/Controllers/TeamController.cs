--- conflicted
+++ resolved
@@ -18,7 +18,7 @@
     /// This class handles HTTP requests for teams
     /// </summary>
     [Route("api/[controller]")]
-    public class TeamController : Controller
+    public class TeamController : Controller    
     {
         private readonly IUnitOfWork unitOfWork;
         private readonly IMapper _mapper;
@@ -491,13 +491,8 @@
         /// <param name="targetId">The user to be removed from the team.</param>
         /// <param name="teamId"> The team the user is too be removed from.</param>
         /// <returns></returns>
-<<<<<<< HEAD
         [HttpPut("remove/{callerId}/{targetId}/{teamId}"), Authorize]
-        public async Task<IActionResult> removeMemberAsync(int callerId, int targetId, int teamId){
-=======
-        [HttpPut("remove/{callerId}/{targetId}/{teamId}")]
         public async Task<IActionResult> RemoveMemberAsync(int callerId, int targetId, int teamId){
->>>>>>> 0f2a9097
         
             var targetTeam = await unitOfWork.userTeamRepository
                 .GetUserTeamAsync(teamId);
@@ -528,7 +523,7 @@
         /// </summary>
         /// <param name="teamId">
         /// <returns></returns>
-        [HttpGet("rollup/{teamId}")]
+        [HttpGet("rollup/{teamId}"), Authorize]
         public async Task<IActionResult> TeamRollUpAsync(int teamId){
                         
             var team = await unitOfWork.userTeamRepository
@@ -536,6 +531,13 @@
 
             if (team == null){
                 return NotFound("Not a valid team.");
+            }
+
+            var tokenOwnerId = Convert.ToInt32(User.FindFirst("OwnerId").Value);
+            var userCanSeeTeam = await unitOfWork.teamPermissionRepository.UserIsPermittedToSeeTeam(tokenOwnerId, teamId);
+            if (!userCanSeeTeam)
+            {
+                return Forbid();
             }
 
             var teamRoster = await unitOfWork.teamMemberRepository.GetAllUsersForTeam(teamId);
